target/
.idea/
*.iml
.DS_Store
*.pdf
*.aux
*.log
*.bcf
*.bbl
*.fdb_latexmk
*.fls
*.run.xml
*.blg
<<<<<<< HEAD
.project
.classpath
.settings/**
=======
.classpath
.project
.vscode/
.settings/
>>>>>>> 0f672e78
<|MERGE_RESOLUTION|>--- conflicted
+++ resolved
@@ -11,13 +11,7 @@
 *.fls
 *.run.xml
 *.blg
-<<<<<<< HEAD
-.project
-.classpath
-.settings/**
-=======
 .classpath
 .project
 .vscode/
-.settings/
->>>>>>> 0f672e78
+.settings/