--- conflicted
+++ resolved
@@ -5,14 +5,8 @@
 COPY pom.xml /jar/pom.xml
 RUN cd /jar && mvn dependency:go-offline
 COPY src/ /jar/src/
-<<<<<<< HEAD
-RUN mvn versions:set -DnewVersion=${version} && mvn package -B --quiet
-=======
-# @todo #40:30min Propagate git tag
-#  I.e. if docker image is based on version 1.5.0, the version should be propagated to the app jar
-#  file.
-RUN cd /jar && mvn package -B --quiet
->>>>>>> 03943242
+
+RUN cd /jar && mvn versions:set -DnewVersion=${version} && mvn package -B --quiet
 
 FROM adoptopenjdk/openjdk13:alpine-jre
 LABEL description="Artipie is a binary repository managment tool."
