<?xml version="1.0"?>
<!--
The MIT License (MIT)

Copyright (c) 2020 artipie.com

Permission is hereby granted, free of charge, to any person obtaining a copy
of this software and associated documentation files (the "Software"), to deal
in the Software without restriction, including without limitation the rights
to use, copy, modify, merge, publish, distribute, sublicense, and/or sell
copies of the Software, and to permit persons to whom the Software is
furnished to do so, subject to the following conditions:

The above copyright notice and this permission notice shall be included
in all copies or substantial portions of the Software.

THE SOFTWARE IS PROVIDED "AS IS", WITHOUT WARRANTY OF ANY KIND, EXPRESS OR
IMPLIED, INCLUDING BUT NOT LIMITED TO THE WARRANTIES OF MERCHANTABILITY,
FITNESS FOR A PARTICULAR PURPOSE AND NON-INFRINGEMENT. IN NO EVENT SHALL THE
AUTHORS OR COPYRIGHT HOLDERS BE LIABLE FOR ANY CLAIM, DAMAGES OR OTHER
LIABILITY, WHETHER IN AN ACTION OF CONTRACT, TORT OR OTHERWISE, ARISING FROM,
OUT OF OR IN CONNECTION WITH THE SOFTWARE OR THE USE OR OTHER DEALINGS IN THE
SOFTWARE.
-->
<project xmlns="http://maven.apache.org/POM/4.0.0" xmlns:xsi="http://www.w3.org/2001/XMLSchema-instance" xsi:schemaLocation="http://maven.apache.org/POM/4.0.0 http://maven.apache.org/xsd/maven-4.0.0.xsd">
  <modelVersion>4.0.0</modelVersion>
  <parent>
    <groupId>com.artipie</groupId>
    <artifactId>ppom</artifactId>
    <version>0.3.1</version>
  </parent>
  <artifactId>artipie</artifactId>
  <version>1.0-SNAPSHOT</version>
  <packaging>jar</packaging>
  <name>artipie</name>
  <description>Binary Artifact Management Tool</description>
  <url>https://github.com/artipie/artipie</url>
  <inceptionYear>2020</inceptionYear>
  <licenses>
    <license>
      <name>MIT</name>
      <url>https://github.com/artipie/artipie/blob/master/LICENSE.txt</url>
    </license>
  </licenses>
  <developers>
    <developer>
      <id>1</id>
      <name>Yegor Bugayenko</name>
      <email>yegor256@gmail.com</email>
      <organization>yegor256.com</organization>
      <organizationUrl>https://www.yegor256.com</organizationUrl>
      <roles>
        <role>Architect</role>
        <role>Developer</role>
      </roles>
      <timezone>+1</timezone>
    </developer>
  </developers>
  <issueManagement>
    <system>GitHub</system>
    <url>https://github.com/artipie/artipie/issues</url>
  </issueManagement>
  <scm>
    <connection>scm:git:git@github.com:artipie/artipie.git</connection>
    <developerConnection>scm:git:git@github.com:artipie/artipie.git</developerConnection>
    <url>https://github.com/artipie/artipie</url>
  </scm>
  <ciManagement>
    <system>rultor</system>
    <url>https://www.rultor.com/s/artipie</url>
  </ciManagement>
  <distributionManagement>
    <site>
      <id>github-pages</id>
      <url>https://github.com/artipie/artipie</url>
    </site>
  </distributionManagement>
  <properties>
    <maven.compiler.source>11</maven.compiler.source>
    <maven.compiler.target>11</maven.compiler.target>
  </properties>
  <dependencies>
    <dependency>
      <groupId>com.amihaiemil.web</groupId>
      <artifactId>eo-yaml</artifactId>
      <version>3.1.0</version>
    </dependency>
    <dependency>
      <groupId>com.jcabi</groupId>
      <artifactId>jcabi-log</artifactId>
    </dependency>
    <dependency>
      <groupId>org.junit.jupiter</groupId>
      <artifactId>junit-jupiter-api</artifactId>
      <scope>test</scope>
    </dependency>
    <dependency>
      <groupId>org.junit.jupiter</groupId>
      <artifactId>junit-jupiter-engine</artifactId>
      <scope>test</scope>
    </dependency>
    <dependency>
      <groupId>org.junit.jupiter</groupId>
      <artifactId>junit-jupiter-params</artifactId>
      <version>${junit-platform.version}</version>
      <scope>test</scope>
    </dependency>
    <dependency>
      <groupId>com.artipie</groupId>
<<<<<<< HEAD
      <artifactId>http</artifactId>
      <version>0.8.3</version>
    </dependency>
    <dependency>
      <groupId>com.artipie</groupId>
=======
>>>>>>> 05473c0e
      <artifactId>asto</artifactId>
      <version>0.17</version>
    </dependency>
    <dependency>
      <groupId>com.artipie</groupId>
      <artifactId>vertx-server</artifactId>
      <version>0.3</version>
    </dependency>
    <dependency>
      <groupId>com.artipie</groupId>
      <artifactId>files-adapter</artifactId>
      <version>0.2.1</version>
    </dependency>
    <dependency>
      <groupId>com.artipie</groupId>
      <artifactId>npm-adapter</artifactId>
      <version>0.5</version>
    </dependency>
    <dependency>
      <groupId>com.artipie</groupId>
      <artifactId>maven-adapter</artifactId>
      <version>0.1</version>
    </dependency>
    <dependency>
      <groupId>com.artipie</groupId>
      <artifactId>rpm-adapter</artifactId>
      <version>0.7</version>
    </dependency>
    <dependency>
      <groupId>com.artipie</groupId>
      <artifactId>gem-adapter</artifactId>
      <version>0.1.3</version>
    </dependency>
    <dependency>
      <groupId>com.artipie</groupId>
      <artifactId>composer-adapter</artifactId>
      <version>0.1</version>
    </dependency>
    <dependency>
      <groupId>com.artipie</groupId>
      <artifactId>go-adapter</artifactId>
      <version>0.3</version>
    </dependency>
    <dependency>
      <groupId>com.artipie</groupId>
      <artifactId>npm-proxy-adapter</artifactId>
      <version>0.1</version>
    </dependency>
    <dependency>
      <groupId>commons-cli</groupId>
      <artifactId>commons-cli</artifactId>
      <version>1.4</version>
    </dependency>
    <dependency>
      <groupId>org.slf4j</groupId>
      <artifactId>slf4j-log4j12</artifactId>
      <scope>runtime</scope>
    </dependency>
    <dependency>
      <groupId>log4j</groupId>
      <artifactId>log4j</artifactId>
      <scope>runtime</scope>
    </dependency>
    <dependency>
      <groupId>org.llorllale</groupId>
      <artifactId>cactoos-matchers</artifactId>
      <version>0.18</version>
      <scope>test</scope>
    </dependency>
    <dependency>
      <groupId>io.vertx</groupId>
      <artifactId>vertx-junit5</artifactId>
      <version>${vertx.version}</version>
      <scope>test</scope>
    </dependency>
  </dependencies>
  <build>
    <testResources>
      <testResource>
        <directory>${basedir}/src/test/resources</directory>
        <filtering>true</filtering>
      </testResource>
    </testResources>
    <plugins>
      <plugin>
        <artifactId>maven-assembly-plugin</artifactId>
        <configuration>
          <finalName>artipie</finalName>
          <archive>
            <manifest>
              <mainClass>com.artipie.VertxMain</mainClass>
            </manifest>
          </archive>
          <descriptorRefs>
            <descriptorRef>jar-with-dependencies</descriptorRef>
          </descriptorRefs>
        </configuration>
        <executions>
          <execution>
            <id>make-assembly</id>
            <phase>package</phase>
            <goals>
              <goal>single</goal>
            </goals>
          </execution>
        </executions>
      </plugin>
      <plugin>
        <artifactId>maven-failsafe-plugin</artifactId>
        <configuration>
          <parallel>none</parallel>
        </configuration>
        <executions>
          <execution>
            <goals>
              <goal>integration-test</goal>
              <goal>verify</goal>
            </goals>
          </execution>
        </executions>
      </plugin>
    </plugins>
  </build>
</project><|MERGE_RESOLUTION|>--- conflicted
+++ resolved
@@ -107,14 +107,11 @@
     </dependency>
     <dependency>
       <groupId>com.artipie</groupId>
-<<<<<<< HEAD
       <artifactId>http</artifactId>
       <version>0.8.3</version>
     </dependency>
     <dependency>
       <groupId>com.artipie</groupId>
-=======
->>>>>>> 05473c0e
       <artifactId>asto</artifactId>
       <version>0.17</version>
     </dependency>
