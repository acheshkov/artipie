/*
 * The MIT License (MIT)
 *
 * Copyright (c) 2020 artipie.com
 *
 * Permission is hereby granted, free of charge, to any person obtaining a copy
 * of this software and associated documentation files (the "Software"), to deal
 * in the Software without restriction, including without limitation the rights
 * to use, copy, modify, merge, publish, distribute, sublicense, and/or sell
 * copies of the Software, and to permit persons to whom the Software is
 * furnished to do so, subject to the following conditions:
 *
 * The above copyright notice and this permission notice shall be included
 * in all copies or substantial portions of the Software.
 *
 * THE SOFTWARE IS PROVIDED "AS IS", WITHOUT WARRANTY OF ANY KIND, EXPRESS OR
 * IMPLIED, INCLUDING BUT NOT LIMITED TO THE WARRANTIES OF MERCHANTABILITY,
 * FITNESS FOR A PARTICULAR PURPOSE AND NON-INFRINGEMENT. IN NO EVENT SHALL THE
 * AUTHORS OR COPYRIGHT HOLDERS BE LIABLE FOR ANY CLAIM, DAMAGES OR OTHER
 * LIABILITY, WHETHER IN AN ACTION OF CONTRACT, TORT OR OTHERWISE, ARISING FROM,
 * OUT OF OR IN CONNECTION WITH THE SOFTWARE OR THE USE OR OTHER DEALINGS IN THE
 * SOFTWARE.
 */

package com.artipie;

import com.artipie.asto.Storage;
import com.artipie.composer.http.PhpComposer;
import com.artipie.files.FilesSlice;
import com.artipie.gem.GemSlice;
import com.artipie.http.GoSlice;
import com.artipie.http.Slice;
import com.artipie.http.async.AsyncSlice;
import com.artipie.http.auth.Authentication;
import com.artipie.maven.http.MavenSlice;
import com.artipie.npm.Npm;
import com.artipie.npm.http.NpmSlice;
import com.artipie.npm.proxy.NpmProxy;
import com.artipie.npm.proxy.NpmProxyConfig;
import com.artipie.npm.proxy.http.NpmProxySlice;
import com.artipie.nuget.http.NuGet;
import com.artipie.pypi.PySlice;
import com.artipie.rpm.http.RpmSlice;
import io.vertx.reactivex.core.Vertx;
import java.util.concurrent.CompletableFuture;
import java.util.concurrent.CompletionStage;
import java.util.function.Function;
import org.cactoos.map.MapEntry;
import org.cactoos.map.MapOf;

/**
 * Slice from repo config.
 * @since 0.1.4
 * @checkstyle ClassDataAbstractionCouplingCheck (500 lines)
 * @checkstyle ParameterNameCheck (500 lines)
 */
public final class SliceFromConfig extends Slice.Wrap {

    /**
     * Ctor.
     * @param config Repo config
<<<<<<< HEAD
     * @param fs The file system
     * @param auth Authentication
     */
    public SliceFromConfig(final RepoConfig config, final FileSystem fs,
        final Authentication auth) {
        super(
            new AsyncSlice(SliceFromConfig.build(config, fs, auth))
=======
     * @param vertx Vertx instance
     */
    public SliceFromConfig(final RepoConfig config, final Vertx vertx) {
        super(
            new AsyncSlice(SliceFromConfig.build(config, vertx, new AuthFromEnv()))
>>>>>>> 8263055c
        );
    }

    /**
     * Find a slice implementation for config.
     * @param cfg Repository config
     * @param vertx Vertx instance
     * @param auth Authentication implementation
     * @return Slice completionStage
     * @todo #90:30min This method still needs more refactoring.
     *  We should test if the type exist in the constructed map. If the type does not exist,
     *  we should throw an IllegalStateException with the message "Unsupported repository type '%s'"
     * @checkstyle LineLengthCheck (100 lines)
     */
    static CompletionStage<Slice> build(final RepoConfig cfg, final Vertx vertx,
        final Authentication auth) {
        return cfg.type().thenCompose(
            type -> cfg.storage().thenCombine(
                cfg.permissions(),
                (storage, permissions) -> new MapOf<String, Function<RepoConfig, CompletionStage<Slice>>>(
                    new MapEntry<>(
                        "file", config -> CompletableFuture.completedStage(new FilesSlice(storage, permissions, auth))
                    ),
                    new MapEntry<>(
                        "npm", config -> CompletableFuture.completedStage(
                        new NpmSlice(new Npm(storage), storage)
                    )
                    ),
                    new MapEntry<>(
                        "gem", config -> CompletableFuture.completedStage(new GemSlice(storage, vertx.fileSystem()))
                    ),
                    new MapEntry<>(
                        "rpm", config -> CompletableFuture.completedStage(new RpmSlice(storage))
                    ),
                    new MapEntry<>(
                        "php",
                        config -> php(config, storage)
                    ),
                    new MapEntry<>(
                        "nuget",
                        config -> nuGet(cfg, storage)
                    ),
                    new MapEntry<>(
                        "maven", config -> CompletableFuture.completedStage(new MavenSlice(storage, permissions, auth))
                    ),
                    new MapEntry<>(
                        "go", config -> CompletableFuture.completedStage(new GoSlice(storage))
                    ),
                    new MapEntry<>(
                        "npm-proxy",
                        config -> config.path().thenCombine(
                            config.settings(),
                            (path, settings) -> new NpmProxySlice(
                                path,
                                new NpmProxy(
                                    new NpmProxyConfig(settings.orElseThrow()),
                                    vertx,
                                    storage
                                )
                            )
                        )
                    ),
                    new MapEntry<>(
                        "pypi", config -> pypi(cfg, storage)
                    )
                ).get(type).apply(cfg)
            ).thenCompose(Function.identity()).thenCompose(
                slice -> cfg.contentLengthMax().thenApply(
                    opt -> opt.<Slice>map(limit -> new ContentLengthRestriction(slice, limit))
                        .orElse(slice)
                )
            )
        );
    }

    /**
     * Creates PHP Composer slice.
     *
     * @param config Repository config.
     * @param storage Storage.
     * @return Slice instance.
     */
    private static CompletionStage<Slice> php(final RepoConfig config, final Storage storage) {
        return config.path().thenApply(
            path -> new PhpComposer(path, storage)
        );
    }

    /**
     * Creates Python slice.
     *
     * @param config Repository config.
     * @param storage Storage.
     * @return Slice instance.
     */
    private static CompletionStage<Slice> pypi(final RepoConfig config, final Storage storage) {
        return config.path().thenApply(
            path -> new PySlice(path, storage)
        );
    }

    /**
     * Creates NuGet slice.
     *
     * @param config Repository config.
     * @param storage Storage.
     * @return Slice instance.
     */
    private static CompletionStage<Slice> nuGet(final RepoConfig config, final Storage storage) {
        return config.url().thenCompose(
            url -> config.path().thenApply(
                path -> new NuGet(url, path, storage)
            )
        );
    }
}<|MERGE_RESOLUTION|>--- conflicted
+++ resolved
@@ -59,21 +59,13 @@
     /**
      * Ctor.
      * @param config Repo config
-<<<<<<< HEAD
-     * @param fs The file system
+     * @param vertx Vertx instance
      * @param auth Authentication
      */
-    public SliceFromConfig(final RepoConfig config, final FileSystem fs,
+    public SliceFromConfig(final RepoConfig config, final Vertx vertx,
         final Authentication auth) {
         super(
-            new AsyncSlice(SliceFromConfig.build(config, fs, auth))
-=======
-     * @param vertx Vertx instance
-     */
-    public SliceFromConfig(final RepoConfig config, final Vertx vertx) {
-        super(
-            new AsyncSlice(SliceFromConfig.build(config, vertx, new AuthFromEnv()))
->>>>>>> 8263055c
+            new AsyncSlice(SliceFromConfig.build(config, vertx, auth))
         );
     }
 
