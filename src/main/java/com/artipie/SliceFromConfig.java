/*
 * The MIT License (MIT)
 *
 * Copyright (c) 2020 artipie.com
 *
 * Permission is hereby granted, free of charge, to any person obtaining a copy
 * of this software and associated documentation files (the "Software"), to deal
 * in the Software without restriction, including without limitation the rights
 * to use, copy, modify, merge, publish, distribute, sublicense, and/or sell
 * copies of the Software, and to permit persons to whom the Software is
 * furnished to do so, subject to the following conditions:
 *
 * The above copyright notice and this permission notice shall be included
 * in all copies or substantial portions of the Software.
 *
 * THE SOFTWARE IS PROVIDED "AS IS", WITHOUT WARRANTY OF ANY KIND, EXPRESS OR
 * IMPLIED, INCLUDING BUT NOT LIMITED TO THE WARRANTIES OF MERCHANTABILITY,
 * FITNESS FOR A PARTICULAR PURPOSE AND NON-INFRINGEMENT. IN NO EVENT SHALL THE
 * AUTHORS OR COPYRIGHT HOLDERS BE LIABLE FOR ANY CLAIM, DAMAGES OR OTHER
 * LIABILITY, WHETHER IN AN ACTION OF CONTRACT, TORT OR OTHERWISE, ARISING FROM,
 * OUT OF OR IN CONNECTION WITH THE SOFTWARE OR THE USE OR OTHER DEALINGS IN THE
 * SOFTWARE.
 */

package com.artipie;

import com.artipie.composer.http.PhpComposer;
import com.artipie.files.FilesSlice;
import com.artipie.gem.GemSlice;
import com.artipie.http.GoSlice;
import com.artipie.http.Slice;
import com.artipie.http.async.AsyncSlice;
import com.artipie.maven.http.MavenSlice;
import com.artipie.npm.Npm;
import com.artipie.npm.http.NpmSlice;
import com.artipie.npm.proxy.NpmProxy;
import com.artipie.npm.proxy.NpmProxyConfig;
import com.artipie.npm.proxy.http.NpmProxySlice;
import com.artipie.rpm.http.RpmSlice;
import io.vertx.reactivex.core.file.FileSystem;
import java.util.concurrent.CompletableFuture;
import java.util.concurrent.CompletionStage;
import java.util.function.Function;
import org.cactoos.map.MapEntry;
import org.cactoos.map.MapOf;

/**
 * Slice from repo config.
 * @since 0.1.4
 * @checkstyle ClassDataAbstractionCouplingCheck (500 lines)
 * @checkstyle ParameterNameCheck (500 lines)
 */
public final class SliceFromConfig extends Slice.Wrap {

    /**
     * Ctor.
     * @param config Repo config
     * @param fs The file system
     */
    public SliceFromConfig(final RepoConfig config, final FileSystem fs) {
        super(
            new AsyncSlice(SliceFromConfig.build(config, fs))
        );
    }

    /**
     * Find a slice implementation for config.
     * @param cfg Repository config
     * @param fs The file system
     * @return Slice completionStage
     * @todo #90:30min This method still needs more refactoring.
     *  We should test if the type exist in the constructed map. If the type does not exist,
     *  we should throw an IllegalStateException with the message "Unsupported repository type '%s'"
     */
<<<<<<< HEAD
    static CompletionStage<Slice> build(final RepoConfig cfg) {
=======
    private static CompletionStage<Slice> build(final RepoConfig cfg, final FileSystem fs) {
>>>>>>> 05473c0e
        return cfg.type().thenCombine(
            cfg.storage(),
            (type, storage) -> {
                return new MapOf<String, Function<RepoConfig, CompletionStage<Slice>>>(
                    new MapEntry<>(
                        "file", config -> CompletableFuture.completedStage(new FilesSlice(storage))
                    ),
                    new MapEntry<>(
                        "npm", config -> CompletableFuture.completedStage(
                            new NpmSlice(new Npm(storage), storage)
                        )
                    ),
                    new MapEntry<>(
                        "gem", config -> CompletableFuture.completedStage(new GemSlice(storage, fs))
                    ),
                    new MapEntry<>(
                        "rpm", config -> CompletableFuture.completedStage(new RpmSlice(storage))
                    ),
                    new MapEntry<>(
                        "php",
                        config -> {
                            return config.path().thenApply(
                                path -> new PhpComposer(path, storage)
                            );
                        }
                    ),
                    new MapEntry<>(
                        "maven", config -> CompletableFuture.completedStage(new MavenSlice(storage))
                    ),
                    new MapEntry<>(
                        "go", config -> CompletableFuture.completedStage(new GoSlice(storage))
                    ),
                    new MapEntry<>(
                        "npm-proxy", config -> config.path().thenCombine(
                            config.settings(),
                            (path, settings) -> new NpmProxySlice(
                                path,
                                new NpmProxy(
                                    new NpmProxyConfig(settings.orElseThrow()),
                                    cfg.vertx(),
                                    storage
                                )
                            )
                        )
                    )
                ).get(type).apply(cfg);
            }
        ).thenCompose(Function.identity());
    }
}<|MERGE_RESOLUTION|>--- conflicted
+++ resolved
@@ -72,11 +72,7 @@
      *  We should test if the type exist in the constructed map. If the type does not exist,
      *  we should throw an IllegalStateException with the message "Unsupported repository type '%s'"
      */
-<<<<<<< HEAD
     static CompletionStage<Slice> build(final RepoConfig cfg) {
-=======
-    private static CompletionStage<Slice> build(final RepoConfig cfg, final FileSystem fs) {
->>>>>>> 05473c0e
         return cfg.type().thenCombine(
             cfg.storage(),
             (type, storage) -> {
